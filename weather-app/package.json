--- conflicted
+++ resolved
@@ -35,14 +35,11 @@
     "eslint": "^8",
     "eslint-config-next": "14.0.2",
     "eslint-plugin-tsdoc": "^0.4.0",
-<<<<<<< HEAD
-=======
     "jest": "^29.7.0",
     "jest-environment-jsdom": "^29.7.0",
     "@testing-library/jest-dom": "^6.4.2",
     "@testing-library/react": "^15.0.2",
     "@testing-library/user-event": "^14.5.2",
->>>>>>> c1ca8ecf
     "postcss": "^8",
     "tailwindcss": "^3.3.0",
     "typescript": "^5"
